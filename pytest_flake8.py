"""py.test plugin to test with flake8."""

import os
import re

from flake8.main import application

import py

import pytest

__version__ = '0.6'

HISTKEY = "flake8/mtimes"


def pytest_addoption(parser):
    """Hook up additional options."""
    group = parser.getgroup("general")
    group.addoption(
        '--flake8', action='store_true',
        help="perform some flake8 sanity checks on .py files")
    parser.addini(
        "flake8-ignore", type="linelist",
        help="each line specifies a glob pattern and whitespace "
             "separated FLAKE8 errors or warnings which will be ignored, "
             "example: *.py W293")
    parser.addini(
        "flake8-max-line-length",
        help="maximum line length")
    parser.addini(
        "flake8-max-complexity",
        help="McCabe complexity threshold")
    parser.addini(
        "flake8-show-source", type="bool",
        help="show the source generate each error or warning")
    parser.addini(
        "flake8-statistics", type="bool",
        help="count errors and warnings")
    parser.addini(
        "flake8-extensions", type="args", default=[".py"],
        help="a list of file extensions, for example: .py .pyx")


def pytest_configure(config):
    """Start a new session."""
    if config.option.flake8:
        config._flake8ignore = Ignorer(config.getini("flake8-ignore"))
        config._flake8maxlen = config.getini("flake8-max-line-length")
        config._flake8maxcomplexity = config.getini("flake8-max-complexity")
        config._flake8showshource = config.getini("flake8-show-source")
        config._flake8statistics = config.getini("flake8-statistics")
        config._flake8exts = config.getini("flake8-extensions")
        config.addinivalue_line('markers', "flake8: Tests which run flake8.")
        if hasattr(config, 'cache'):
            config._flake8mtimes = config.cache.get(HISTKEY, {})


def pytest_collect_file(path, parent):
    """Filter files down to which ones should be checked."""
    config = parent.config
    if config.option.flake8 and path.ext in config._flake8exts:
        flake8ignore = config._flake8ignore(path)
        if flake8ignore is not None:
            return Flake8Item(
                path,
                parent,
                flake8ignore=flake8ignore,
                maxlength=config._flake8maxlen,
                maxcomplexity=config._flake8maxcomplexity,
                showshource=config._flake8showshource,
                statistics=config._flake8statistics)


def pytest_unconfigure(config):
    """Flush cache at end of run."""
    if hasattr(config, "_flake8mtimes"):
        config.cache.set(HISTKEY, config._flake8mtimes)


class Flake8Error(Exception):
    """ indicates an error during flake8 checks. """


class Flake8Item(pytest.Item, pytest.File):

    def __init__(self, path, parent, flake8ignore, maxlength,
                 maxcomplexity, showshource, statistics):
        super(Flake8Item, self).__init__(path, parent)
        self.add_marker("flake8")
        self.flake8ignore = flake8ignore
        self.maxlength = maxlength
        self.maxcomplexity = maxcomplexity
        self.showshource = showshource
        self.statistics = statistics

    def setup(self):
        if hasattr(self.config, "_flake8mtimes"):
            flake8mtimes = self.config._flake8mtimes
        else:
            flake8mtimes = {}
        self._flake8mtime = self.fspath.mtime()
        old = flake8mtimes.get(str(self.fspath), (0, []))
        if old == [self._flake8mtime, self.flake8ignore]:
            pytest.skip("file(s) previously passed FLAKE8 checks")

    def runtest(self):
        call = py.io.StdCapture.call
        found_errors, out, err = call(
            check_file,
            self.fspath,
            self.flake8ignore,
            self.maxlength,
            self.maxcomplexity,
            self.showshource,
            self.statistics)
        if found_errors:
            raise Flake8Error(out, err)
        # update mtime only if test passed
        # otherwise failures would not be re-run next time
        if hasattr(self.config, "_flake8mtimes"):
            self.config._flake8mtimes[str(self.fspath)] = (self._flake8mtime,
                                                           self.flake8ignore)

    def repr_failure(self, excinfo):
        if excinfo.errisinstance(Flake8Error):
            return excinfo.value.args[0]
        return super(Flake8Item, self).repr_failure(excinfo)

    def reportinfo(self):
        if self.flake8ignore:
            ignores = "(ignoring %s)" % " ".join(self.flake8ignore)
        else:
            ignores = ""
        return (self.fspath, -1, "FLAKE8-check%s" % ignores)

    def _makeid(self):
        return super(Flake8Item, self)._makeid() + "::FLAKE8"


class Ignorer:
    def __init__(self, ignorelines, coderex=re.compile("[EW]\d\d\d")):
        self.ignores = ignores = []
        for line in ignorelines:
            i = line.find("#")
            if i != -1:
                line = line[:i]
            try:
                glob, ign = line.split(None, 1)
            except ValueError:
                glob, ign = None, line
            if glob and coderex.match(glob):
                glob, ign = None, line
            ign = ign.split()
            if "ALL" in ign:
                ign = None
            if glob and "/" != os.sep and "/" in glob:
                glob = glob.replace("/", os.sep)
            ignores.append((glob, ign))

    def __call__(self, path):
        l = []  # noqa: E741
        for (glob, ignlist) in self.ignores:
            if not glob or path.fnmatch(glob):
                if ignlist is None:
                    return None
                l.extend(ignlist)
        return l


def check_file(path, flake8ignore, maxlength, maxcomplexity,
               showshource, statistics):
    """Run flake8 over a single file, and return the number of failures."""
    args = []
    if maxlength:
        args += ['--max-line-length', maxlength]
    if maxcomplexity:
        args += ['--max-complexity', maxcomplexity]
    if showshource:
        args += ['--show-source']
    if statistics:
        args += ['--statistics']
    app = application.Application()
    app.parse_preliminary_options_and_args(args)
    app.make_config_finder()
    app.find_plugins()
    app.register_plugin_options()
    app.parse_configuration_and_cli(args)
<<<<<<< HEAD
    if flake8ignore:
        app.options.ignore = flake8ignore
=======
    app.options.ignore.extend(flake8ignore)
>>>>>>> af449a4d
    app.make_formatter()  # fix this
    app.make_notifier()
    app.make_guide()
    app.make_file_checker_manager()
    app.run_checks([str(path)])
    app.formatter.start()
    app.report_errors()
    # app.report_statistics()
    # app.report_benchmarks()
    app.formatter.stop()
    return app.result_count<|MERGE_RESOLUTION|>--- conflicted
+++ resolved
@@ -186,12 +186,8 @@
     app.find_plugins()
     app.register_plugin_options()
     app.parse_configuration_and_cli(args)
-<<<<<<< HEAD
     if flake8ignore:
         app.options.ignore = flake8ignore
-=======
-    app.options.ignore.extend(flake8ignore)
->>>>>>> af449a4d
     app.make_formatter()  # fix this
     app.make_notifier()
     app.make_guide()
