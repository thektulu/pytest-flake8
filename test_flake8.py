--- conflicted
+++ resolved
@@ -149,8 +149,7 @@
 def test_strict(testdir):
     testdir.makepyfile("")
     result = testdir.runpytest("--strict", "--flake8")
-<<<<<<< HEAD
-    assert result.ret == 0
+    result.assert_outcomes(passed=1)
 
 
 def test_junit_classname(testdir):
@@ -160,7 +159,4 @@
     with open(str(junit)) as j_file:
         j_text = j_file.read()
     assert result.ret == 0
-    assert 'classname=""' not in j_text
-=======
-    result.assert_outcomes(passed=1)
->>>>>>> 543a3800
+    assert 'classname=""' not in j_text